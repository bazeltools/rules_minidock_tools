[package]
authors = ["Ian O'Connell <ianoc@ianoc.net>"]
edition = "2021"
license = "Apache-2.0"
name = "rules_minidock_tools"
version = "0.1.0"


[[bin]]
name = "pusher-app"
path = "app/pusher_app.rs"


[[bin]]
name = "puller-app"
path = "app/puller_app.rs"


[[bin]]
name = "merge-app"
path = "app/merge_app.rs"

[dependencies]
anyhow = "1.0.75"
async-recursion = "1.0.5"
async-stream = "0.3.5"
async-trait = "0.1.73"
bytes = "1.4.0"
clap = { version = "4.4.6", features = ["derive", "env"] }
console = "0.15.7"
flate2 = "1.0.27"
futures-core = "0.3.28"
http = "0.2.9"
hyper = { version = "0.14.27", features = ["full"] }
hyper-rustls = "0.23.2"
indicatif = { git = "https://github.com/console-rs/indicatif.git", rev = "2ca9d019fbb4b0aed11bfad984daef064998f5ef" }
rustls = "0.20.8"
serde = { version = "1.0.188", features = ["derive", "alloc"] }
serde_json = { version = "1.0.107", features = ["alloc"] }
sha2 = "0.10.8"
tempfile = "3.6.0"
<<<<<<< HEAD
thiserror = "1.0.48"
tokio = { version = "1.32.0", features = ["full"] }
=======
thiserror = "1.0.49"
tokio = { version = "1.29.1", features = ["full"] }
>>>>>>> b519e949
tokio-stream = "0.1.14"
tokio-util = { version = "0.7.9", features = ["io"] }
tracing = "0.1.38"



[lib]
name = "rules_minidock_tools"
path = "src/lib.rs"

[dev-dependencies]
tempfile = "3.6.0"<|MERGE_RESOLUTION|>--- conflicted
+++ resolved
@@ -39,13 +39,8 @@
 serde_json = { version = "1.0.107", features = ["alloc"] }
 sha2 = "0.10.8"
 tempfile = "3.6.0"
-<<<<<<< HEAD
-thiserror = "1.0.48"
+thiserror = "1.0.49"
 tokio = { version = "1.32.0", features = ["full"] }
-=======
-thiserror = "1.0.49"
-tokio = { version = "1.29.1", features = ["full"] }
->>>>>>> b519e949
 tokio-stream = "0.1.14"
 tokio-util = { version = "0.7.9", features = ["io"] }
 tracing = "0.1.38"
